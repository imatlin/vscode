{
	"": [
		"--------------------------------------------------------------------------------------------",
		"Copyright (c) Microsoft Corporation. All rights reserved.",
		"Licensed under the MIT License. See License.txt in the project root for license information.",
		"--------------------------------------------------------------------------------------------",
		"Do not edit this file. It is machine generated."
	],
	"callstackSection": "コール スタック セクション",
	"debugStopped": "{0} で一時停止",
	"callStackAriaLabel": "コール スタックのデバッグ",
<<<<<<< HEAD
=======
	"session": "セッション",
>>>>>>> 8647b7c1
	"paused": "一時停止",
	"running": "実行中",
	"thread": "スレッド",
	"pausedOn": "{0} で一時停止",
	"loadMoreStackFrames": "スタック フレームをさらに読み込む",
	"threadAriaLabel": "スレッド {0}、呼び出しスタック、デバッグ",
	"stackFrameAriaLabel": "スタック フレーム {0} 行 {1} {2}、呼び出しスタック、デバッグ"
}<|MERGE_RESOLUTION|>--- conflicted
+++ resolved
@@ -9,10 +9,7 @@
 	"callstackSection": "コール スタック セクション",
 	"debugStopped": "{0} で一時停止",
 	"callStackAriaLabel": "コール スタックのデバッグ",
-<<<<<<< HEAD
-=======
 	"session": "セッション",
->>>>>>> 8647b7c1
 	"paused": "一時停止",
 	"running": "実行中",
 	"thread": "スレッド",
